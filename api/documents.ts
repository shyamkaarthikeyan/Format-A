<<<<<<< HEAD
import { NextApiRequest, NextApiResponse } from 'next';

/**
 * Documents API - Routes document generation requests to Python serverless functions
 * 
 * This API replaces child_process.spawn calls with HTTP requests to Python functions
 * for Vercel serverless compatibility.
 */

interface DocumentRequest {
  title: string;
  authors: Array<{
    name: string;
    affiliation?: string;
    email?: string;
    department?: string;
    organization?: string;
    city?: string;
    state?: string;
    tamilnadu?: string;
    custom_fields?: Array<{ value: string }>;
  }>;
  abstract?: string;
  keywords?: string;
  sections?: Array<{
    title: string;
    content?: string;
    contentBlocks?: Array<{
      type: 'text' | 'image';
      content?: string;
      data?: string;
      caption?: string;
      size?: string;
    }>;
    subsections?: Array<{
      id: string;
      title: string;
      content: string;
      level?: number;
      parentId?: string;
    }>;
  }>;
  references?: Array<{
    authors?: string;
    title?: string;
    journal?: string;
    year?: string;
    pages?: string;
  }>;
}

interface ErrorResponse {
  success: false;
  error: string;
  code?: string;
  details?: string;
  suggestion?: string;
  timestamp: string;
}

interface SuccessResponse {
  success: true;
  message: string;
  data?: any;
  metadata?: any;
}

/**
 * Validate document request data
 */
function validateDocumentRequest(data: any): { isValid: boolean; error?: string } {
  if (!data) {
    return { isValid: false, error: 'Request body is required' };
  }

  if (!data.title || typeof data.title !== 'string' || !data.title.trim()) {
    return { isValid: false, error: 'Document title is required' };
  }

  if (!data.authors || !Array.isArray(data.authors) || data.authors.length === 0) {
    return { isValid: false, error: 'At least one author is required' };
  }

  const hasValidAuthor = data.authors.some((author: any) => 
    author && typeof author.name === 'string' && author.name.trim()
  );

  if (!hasValidAuthor) {
    return { isValid: false, error: 'At least one author must have a valid name' };
  }

  return { isValid: true };
}

/**
 * Create error response with consistent format
 */
function createErrorResponse(
  status: number,
  code: string,
  message: string,
  details?: string,
  suggestion?: string
): { status: number; response: ErrorResponse } {
  return {
    status,
    response: {
      success: false,
      error: message,
      code,
      details,
      suggestion,
      timestamp: new Date().toISOString()
    }
  };
}

/**
 * Call Python serverless function via HTTP
 */
async function callPythonFunction(
  endpoint: string,
  data: any,
  options: {
    method?: string;
    headers?: Record<string, string>;
    timeout?: number;
  } = {}
): Promise<Response> {
  const { method = 'POST', headers = {}, timeout = 30000 } = options;
  
  // Get the base URL for internal function calls
  const baseUrl = process.env.VERCEL_URL 
    ? `https://${process.env.VERCEL_URL}`
    : process.env.NODE_ENV === 'development'
    ? 'http://localhost:3000'
    : 'https://format-a.vercel.app';

  const url = `${baseUrl}/api/${endpoint}`;
  
  console.log(`Calling Python function: ${method} ${url}`);
  
  const controller = new AbortController();
  const timeoutId = setTimeout(() => controller.abort(), timeout);
  
  try {
    const response = await fetch(url, {
      method,
      headers: {
        'Content-Type': 'application/json',
        'User-Agent': 'Format-A-Internal',
        ...headers
      },
      body: method !== 'GET' ? JSON.stringify(data) : undefined,
      signal: controller.signal
    });
    
    clearTimeout(timeoutId);
    return response;
    
  } catch (error) {
    clearTimeout(timeoutId);
    
    if (error instanceof Error && error.name === 'AbortError') {
      throw new Error(`Request timeout after ${timeout}ms`);
    }
    
    throw error;
  }
}

/**
 * Handle authentication and request validation
 */
function validateRequest(req: NextApiRequest): { isValid: boolean; error?: { status: number; response: ErrorResponse } } {
  // Check request method
  if (req.method !== 'POST' && req.method !== 'GET') {
    return {
      isValid: false,
      error: createErrorResponse(405, 'METHOD_NOT_ALLOWED', 'Only POST and GET methods are allowed')
    };
  }

  // For POST requests, check content type and validate document data
  if (req.method === 'POST') {
    const contentType = req.headers['content-type'];
    if (!contentType || !contentType.includes('application/json')) {
      return {
        isValid: false,
        error: createErrorResponse(400, 'INVALID_CONTENT_TYPE', 'Content-Type must be application/json')
      };
    }

    // Validate document data
    const validation = validateDocumentRequest(req.body);
    if (!validation.isValid) {
      return {
        isValid: false,
        error: createErrorResponse(400, 'INVALID_DOCUMENT_DATA', validation.error!)
      };
    }
  }

  return { isValid: true };
}

/**
 * Main document generation handler
 */
export async function handleDocumentGeneration(req: NextApiRequest, res: NextApiResponse) {
  const requestId = `doc_${Date.now()}_${Math.random().toString(36).substr(2, 9)}`;
  
  console.log(`[${requestId}] Document API request: ${req.method} ${req.url}`);
  
  try {
    // Validate request
    const validation = validateRequest(req);
    if (!validation.isValid) {
      const { status, response } = validation.error!;
      console.log(`[${requestId}] Request validation failed: ${response.error}`);
      return res.status(status).json(response);
    }

    // Extract query parameters
    const { preview, download, format } = req.query;
    const isPreview = preview === 'true';
    const isDownload = download === 'true';
    const outputFormat = format as string || 'pdf';

    console.log(`[${requestId}] Processing document request - Preview: ${isPreview}, Download: ${isDownload}, Format: ${outputFormat}`);

    // Route to appropriate Python function based on request type
    let pythonEndpoint: string;
    let queryParams = '';

    if (outputFormat === 'docx' || req.url?.includes('/docx')) {
      // Generate DOCX using Python function
      pythonEndpoint = 'generate-pdf.py';
      queryParams = '?format=docx';
    } else {
      // Generate PDF using Python function
      pythonEndpoint = 'generate-pdf.py';
      if (isPreview) {
        queryParams = '?preview=true';
      }
    }

    // Call Python serverless function
    try {
      console.log(`[${requestId}] Calling Python function: ${pythonEndpoint}${queryParams}`);
      
      const pythonResponse = await callPythonFunction(
        `${pythonEndpoint}${queryParams}`,
        req.body,
        {
          headers: {
            'X-Request-ID': requestId,
            'X-Preview': isPreview ? 'true' : 'false',
            'X-Download': isDownload ? 'true' : 'false'
          },
          timeout: 45000 // 45 second timeout for document generation
        }
      );

      console.log(`[${requestId}] Python function response: ${pythonResponse.status} ${pythonResponse.statusText}`);

      // Handle Python function response
      if (!pythonResponse.ok) {
        // Try to get error details from Python function
        let errorMessage = `Python function failed: ${pythonResponse.statusText}`;
        let errorCode = 'PYTHON_FUNCTION_ERROR';
        let suggestion = 'Please try again or contact support if the issue persists.';

        try {
          const errorData = await pythonResponse.json();
          if (errorData.error) {
            errorMessage = errorData.error.message || errorData.error;
            errorCode = errorData.error.code || errorCode;
            suggestion = errorData.error.suggestion || suggestion;
          }
        } catch (e) {
          console.warn(`[${requestId}] Could not parse Python function error response`);
        }

        const { status, response } = createErrorResponse(
          pythonResponse.status,
          errorCode,
          errorMessage,
          `Python function returned ${pythonResponse.status}`,
          suggestion
        );

        return res.status(status).json(response);
      }

      // Handle successful response from Python function
      const contentType = pythonResponse.headers.get('content-type');
      
      if (contentType?.includes('application/json')) {
        // JSON response (likely for preview or error)
        const jsonData = await pythonResponse.json();
        
        if (isPreview && jsonData.success && jsonData.data) {
          // Return preview data as JSON
          console.log(`[${requestId}] Returning preview data`);
          return res.status(200).json(jsonData);
        } else {
          // Handle other JSON responses
          return res.status(200).json(jsonData);
        }
      } else {
        // Binary response (PDF or DOCX file)
        const buffer = await pythonResponse.arrayBuffer();
        const uint8Array = new Uint8Array(buffer);
        
        console.log(`[${requestId}] Returning binary file: ${uint8Array.length} bytes, type: ${contentType}`);

        // Set appropriate headers for file download
        if (contentType?.includes('application/pdf')) {
          res.setHeader('Content-Type', 'application/pdf');
          res.setHeader('Content-Disposition', 'attachment; filename="ieee_paper.pdf"');
        } else if (contentType?.includes('application/vnd.openxmlformats-officedocument.wordprocessingml.document')) {
          res.setHeader('Content-Type', 'application/vnd.openxmlformats-officedocument.wordprocessingml.document');
          res.setHeader('Content-Disposition', 'attachment; filename="ieee_paper.docx"');
        } else {
          res.setHeader('Content-Type', contentType || 'application/octet-stream');
        }

        res.setHeader('Content-Length', uint8Array.length);
        res.setHeader('Access-Control-Allow-Origin', '*');
        
        return res.status(200).send(Buffer.from(uint8Array));
      }

    } catch (pythonError) {
      console.error(`[${requestId}] Python function call failed:`, pythonError);
      
      let errorMessage = 'Failed to generate document';
      let suggestion = 'Please try again. If the issue persists, the document generation service may be temporarily unavailable.';
      
      if (pythonError instanceof Error) {
        if (pythonError.message.includes('timeout')) {
          errorMessage = 'Document generation timed out';
          suggestion = 'The document may be too complex. Try reducing content or splitting into smaller sections.';
        } else if (pythonError.message.includes('fetch')) {
          errorMessage = 'Could not connect to document generation service';
          suggestion = 'Please check your internet connection and try again.';
        } else {
          errorMessage = pythonError.message;
        }
      }

      const { status, response } = createErrorResponse(
        500,
        'DOCUMENT_GENERATION_FAILED',
        errorMessage,
        pythonError instanceof Error ? pythonError.stack : String(pythonError),
        suggestion
      );

      return res.status(status).json(response);
    }

  } catch (error) {
    console.error(`[${requestId}] Unexpected error:`, error);
    
    const { status, response } = createErrorResponse(
      500,
      'INTERNAL_SERVER_ERROR',
      'An unexpected error occurred while processing your request',
      error instanceof Error ? error.stack : String(error),
      'Please try again. If the issue persists, contact support.'
    );

    return res.status(status).json(response);
  }
}

/**
 * Diagnostic endpoint for Python function troubleshooting
 */
export async function diagnosticsPythonFunctions(): Promise<{
  status: 'healthy' | 'degraded' | 'unhealthy';
  functions: Record<string, any>;
  timestamp: string;
  details: string;
}> {
  const diagnostics: Record<string, any> = {};
  let overallStatus: 'healthy' | 'degraded' | 'unhealthy' = 'healthy';
  const issues: string[] = [];

  try {
    // Test Python health endpoint
    try {
      const healthResponse = await callPythonFunction('health-python.py', {}, { method: 'GET', timeout: 10000 });
      
      if (healthResponse.ok) {
        const healthData = await healthResponse.json();
        diagnostics.health = {
          status: 'healthy',
          data: healthData,
          response_time: 'OK'
        };
      } else {
        diagnostics.health = {
          status: 'unhealthy',
          error: `Health check failed: ${healthResponse.statusText}`,
          response_time: 'FAILED'
        };
        overallStatus = 'unhealthy';
        issues.push('Python health check failed');
      }
    } catch (error) {
      diagnostics.health = {
        status: 'unhealthy',
        error: error instanceof Error ? error.message : String(error),
        response_time: 'TIMEOUT'
      };
      overallStatus = 'unhealthy';
      issues.push('Python health check timeout');
    }

    // Test PDF generation function
    try {
      const testDoc = {
        title: 'Test Document',
        authors: [{ name: 'Test Author' }],
        abstract: 'Test abstract',
        sections: [{ title: 'Test Section', content: 'Test content' }]
      };

      const pdfResponse = await callPythonFunction('generate-pdf.py?preview=true', testDoc, { timeout: 15000 });
      
      if (pdfResponse.ok) {
        diagnostics.pdf_generation = {
          status: 'healthy',
          response_time: 'OK'
        };
      } else {
        diagnostics.pdf_generation = {
          status: 'degraded',
          error: `PDF generation test failed: ${pdfResponse.statusText}`,
          response_time: 'FAILED'
        };
        if (overallStatus === 'healthy') overallStatus = 'degraded';
        issues.push('PDF generation test failed');
      }
    } catch (error) {
      diagnostics.pdf_generation = {
        status: 'unhealthy',
        error: error instanceof Error ? error.message : String(error),
        response_time: 'TIMEOUT'
      };
      overallStatus = 'unhealthy';
      issues.push('PDF generation timeout');
    }

    // Test DOCX to PDF conversion function
    try {
      const convertResponse = await callPythonFunction('convert-docx-pdf.py', {}, { method: 'GET', timeout: 10000 });
      
      if (convertResponse.ok || convertResponse.status === 400) { // 400 is expected for empty request
        diagnostics.docx_conversion = {
          status: 'healthy',
          response_time: 'OK'
        };
      } else {
        diagnostics.docx_conversion = {
          status: 'degraded',
          error: `DOCX conversion test failed: ${convertResponse.statusText}`,
          response_time: 'FAILED'
        };
        if (overallStatus === 'healthy') overallStatus = 'degraded';
        issues.push('DOCX conversion test failed');
      }
    } catch (error) {
      diagnostics.docx_conversion = {
        status: 'unhealthy',
        error: error instanceof Error ? error.message : String(error),
        response_time: 'TIMEOUT'
      };
      overallStatus = 'unhealthy';
      issues.push('DOCX conversion timeout');
    }

    return {
      status: overallStatus,
      functions: diagnostics,
      timestamp: new Date().toISOString(),
      details: issues.length > 0 ? `Issues found: ${issues.join(', ')}` : 'All functions operational'
    };

  } catch (error) {
    return {
      status: 'unhealthy',
      functions: { error: error instanceof Error ? error.message : String(error) },
      timestamp: new Date().toISOString(),
      details: 'Diagnostic check failed'
    };
  }
}

/**
 * Health check endpoint for document generation
 */
export async function checkDocumentHealth(): Promise<{
  status: 'healthy' | 'degraded' | 'unhealthy';
  python_functions: any;
  timestamp: string;
}> {
  try {
    const healthResponse = await callPythonFunction('health-python.py', {}, { method: 'GET', timeout: 10000 });
    
    if (healthResponse.ok) {
      const healthData = await healthResponse.json();
      return {
        status: healthData.status || 'healthy',
        python_functions: healthData,
        timestamp: new Date().toISOString()
      };
    } else {
      return {
        status: 'unhealthy',
        python_functions: { error: `Health check failed: ${healthResponse.statusText}` },
        timestamp: new Date().toISOString()
      };
    }
  } catch (error) {
    return {
      status: 'unhealthy',
      python_functions: { error: error instanceof Error ? error.message : String(error) },
      timestamp: new Date().toISOString()
    };
  }
}

/**
 * Set CORS headers for API responses
 */
function setCorsHeaders(res: NextApiResponse) {
  res.setHeader('Access-Control-Allow-Origin', '*');
  res.setHeader('Access-Control-Allow-Methods', 'GET, POST, PUT, DELETE, OPTIONS');
  res.setHeader('Access-Control-Allow-Headers', 'Content-Type, Authorization, X-Admin-Token, X-Request-ID');
  res.setHeader('Access-Control-Allow-Credentials', 'true');
}

/**
 * Handle authentication for document generation requests
 */
function authenticateRequest(req: NextApiRequest): { isAuthenticated: boolean; error?: string } {
  // For now, we'll allow all requests but log them for monitoring
  // In production, you might want to add proper authentication here
  
  const userAgent = req.headers['user-agent'];
  const origin = req.headers.origin;
  
  // Log request for monitoring
  console.log(`Document API access - Origin: ${origin}, User-Agent: ${userAgent}`);
  
  // Block obvious bot requests
  if (userAgent && (
    userAgent.includes('bot') || 
    userAgent.includes('crawler') || 
    userAgent.includes('spider')
  )) {
    return { 
      isAuthenticated: false, 
      error: 'Bot requests are not allowed for document generation' 
    };
  }
  
  return { isAuthenticated: true };
}

/**
 * Main API handler - routes requests based on path and method
 */
export default async function handler(req: NextApiRequest, res: NextApiResponse) {
  // Set CORS headers for all requests
  setCorsHeaders(res);
  
  // Handle preflight OPTIONS requests
  if (req.method === 'OPTIONS') {
    return res.status(200).end();
  }
  
  const { path } = req.query;
  const requestPath = Array.isArray(path) ? path.join('/') : path || '';
  
  console.log(`Documents API: ${req.method} ${req.url} - Path: ${requestPath}`);
  
  try {
    // Route based on path
    switch (requestPath) {
      case 'health':
        // Health check endpoint
        if (req.method !== 'GET') {
          return res.status(405).json(createErrorResponse(405, 'METHOD_NOT_ALLOWED', 'Only GET method allowed for health check').response);
        }
        
        const healthStatus = await checkDocumentHealth();
        return res.status(200).json({
          success: true,
          data: healthStatus,
          timestamp: new Date().toISOString()
        });
      
      case 'diagnostics':
        // Diagnostic endpoint
        if (req.method !== 'GET') {
          return res.status(405).json(createErrorResponse(405, 'METHOD_NOT_ALLOWED', 'Only GET method allowed for diagnostics').response);
        }
        
        const diagnostics = await diagnosticsPythonFunctions();
        return res.status(200).json({
          success: true,
          data: diagnostics,
          timestamp: new Date().toISOString()
        });
      
      case 'generate':
      case 'docx-to-pdf':
      case 'docx':
      case '':
        // Document generation endpoints
        
        // Authenticate request
        const auth = authenticateRequest(req);
        if (!auth.isAuthenticated) {
          return res.status(401).json(createErrorResponse(401, 'UNAUTHORIZED', auth.error!).response);
        }
        
        // Handle document generation
        return await handleDocumentGeneration(req, res);
      
      default:
        // Unknown path
        return res.status(404).json(createErrorResponse(404, 'NOT_FOUND', `Path '${requestPath}' not found`).response);
    }
    
  } catch (error) {
    console.error('Documents API error:', error);
    
    const { status, response } = createErrorResponse(
      500,
      'INTERNAL_SERVER_ERROR',
      'An unexpected error occurred',
      error instanceof Error ? error.stack : String(error),
      'Please try again. If the issue persists, contact support.'
    );
    
    return res.status(status).json(response);
  }
}/**
 * Set
 CORS headers for API responses
 */
function setCorsHeaders(res: NextApiResponse) {
  res.setHeader('Access-Control-Allow-Origin', '*');
  res.setHeader('Access-Control-Allow-Methods', 'GET, POST, PUT, DELETE, OPTIONS');
  res.setHeader('Access-Control-Allow-Headers', 'Content-Type, Authorization, X-Admin-Token, X-Request-ID');
  res.setHeader('Access-Control-Allow-Credentials', 'true');
}

/**
 * Handle authentication for document generation requests
 */
function authenticateRequest(req: NextApiRequest): { isAuthenticated: boolean; error?: string } {
  // For now, we'll allow all requests but log them for monitoring
  // In production, you might want to add proper authentication here
  
  const userAgent = req.headers['user-agent'];
  const origin = req.headers.origin;
  
  // Log request for monitoring
  console.log(`Document API access - Origin: ${origin}, User-Agent: ${userAgent}`);
  
  // Block obvious bot requests
  if (userAgent && (
    userAgent.includes('bot') || 
    userAgent.includes('crawler') || 
    userAgent.includes('spider')
  )) {
    return { 
      isAuthenticated: false, 
      error: 'Bot requests are not allowed for document generation' 
    };
  }
  
  return { isAuthenticated: true };
}

/**
 * Main API handler - routes requests based on path and method
 */
export default async function handler(req: NextApiRequest, res: NextApiResponse) {
  // Set CORS headers for all requests
  setCorsHeaders(res);
  
  // Handle preflight OPTIONS requests
  if (req.method === 'OPTIONS') {
    return res.status(200).end();
  }
  
  const { path } = req.query;
  const requestPath = Array.isArray(path) ? path.join('/') : path || '';
  
  console.log(`Documents API: ${req.method} ${req.url} - Path: ${requestPath}`);
  
  try {
    // Route based on path
    switch (requestPath) {
      case 'health':
        // Health check endpoint
        if (req.method !== 'GET') {
          return res.status(405).json(createErrorResponse(405, 'METHOD_NOT_ALLOWED', 'Only GET method allowed for health check').response);
        }
        
        const healthStatus = await checkDocumentHealth();
        return res.status(200).json({
          success: true,
          data: healthStatus,
          timestamp: new Date().toISOString()
        });
      
      case 'diagnostics':
        // Diagnostic endpoint
        if (req.method !== 'GET') {
          return res.status(405).json(createErrorResponse(405, 'METHOD_NOT_ALLOWED', 'Only GET method allowed for diagnostics').response);
        }
        
        const diagnostics = await diagnosticsPythonFunctions();
        return res.status(200).json({
          success: true,
          data: diagnostics,
          timestamp: new Date().toISOString()
        });
      
      case 'generate':
      case 'docx-to-pdf':
      case 'docx':
      case '':
        // Document generation endpoints
        
        // Authenticate request
        const auth = authenticateRequest(req);
        if (!auth.isAuthenticated) {
          return res.status(401).json(createErrorResponse(401, 'UNAUTHORIZED', auth.error!).response);
        }
        
        // Handle document generation
        return await handleDocumentGeneration(req, res);
      
      default:
        // Unknown path
        return res.status(404).json(createErrorResponse(404, 'NOT_FOUND', `Path '${requestPath}' not found`).response);
    }
    
  } catch (error) {
    console.error('Documents API error:', error);
    
    const { status, response } = createErrorResponse(
      500,
      'INTERNAL_SERVER_ERROR',
      'An unexpected error occurred',
      error instanceof Error ? error.stack : String(error),
      'Please try again. If the issue persists, contact support.'
    );
    
    return res.status(status).json(response);
=======
import { VercelRequest, VercelResponse } from '@vercel/node';

export default async function handler(req: VercelRequest, res: VercelResponse) {
  // Enable CORS
  res.setHeader('Access-Control-Allow-Origin', '*');
  res.setHeader('Access-Control-Allow-Methods', 'GET, POST, PUT, DELETE, OPTIONS');
  res.setHeader('Access-Control-Allow-Headers', 'Content-Type, Authorization, X-Admin-Token, X-Preview, X-Download');
  res.setHeader('Access-Control-Allow-Credentials', 'true');

  if (req.method === 'OPTIONS') {
    return res.status(200).end();
  }

  const { path } = req.query;
  
  try {
    if (path === 'docx' || (Array.isArray(path) && path[0] === 'docx')) {
      return handleDocxGeneration(req, res);
    }
    
    if (path === 'docx-to-pdf' || (Array.isArray(path) && path[0] === 'docx-to-pdf')) {
      return handlePdfGeneration(req, res);
    }
    
    if (path === 'email' || (Array.isArray(path) && path[0] === 'email')) {
      return handleEmailGeneration(req, res);
    }
    
    return res.status(404).json({ error: 'Endpoint not found' });
  } catch (error) {
    console.error('Documents API error:', error);
    return res.status(500).json({ 
      error: 'Internal server error',
      message: error instanceof Error ? error.message : 'Unknown error'
    });
  }
}

async function handleDocxGeneration(req: VercelRequest, res: VercelResponse) {
  if (req.method !== 'POST') {
    return res.status(405).json({ error: 'Method not allowed' });
  }

  try {
    const document = req.body;
    
    // Validate required fields
    if (!document.title) {
      return res.status(400).json({ error: 'Title is required' });
    }
    
    if (!document.authors || !document.authors.some((author: any) => author.name)) {
      return res.status(400).json({ error: 'At least one author is required' });
    }

    // For now, return a simple response indicating DOCX generation would happen
    // In a full implementation, you'd use a Node.js DOCX library here
    return res.status(503).json({
      error: 'DOCX generation not yet implemented on Vercel',
      message: 'Document generation is currently being set up for Vercel deployment.',
      suggestion: 'Please try again later or contact support.'
    });
    
  } catch (error) {
    console.error('DOCX generation error:', error);
    return res.status(500).json({ 
      error: 'Failed to generate DOCX',
      message: error instanceof Error ? error.message : 'Unknown error'
    });
  }
}

async function handlePdfGeneration(req: VercelRequest, res: VercelResponse) {
  if (req.method !== 'POST') {
    return res.status(405).json({ error: 'Method not allowed' });
  }

  try {
    const document = req.body;
    const isPreview = req.headers['x-preview'] === 'true' || req.query.preview === 'true';
    
    // Validate required fields
    if (!document.title) {
      return res.status(400).json({ error: 'Title is required' });
    }
    
    if (!document.authors || !document.authors.some((author: any) => author.name)) {
      return res.status(400).json({ error: 'At least one author is required' });
    }

    // PDF generation is not available on Vercel due to Python dependencies
    return res.status(503).json({
      error: 'PDF generation not available on Vercel',
      message: 'PDF preview is not available on this deployment due to serverless limitations.',
      suggestion: 'Perfect IEEE formatting is available via Word download - the DOCX file contains identical formatting to what you see on localhost! Use the Download Word button above.',
      isVercel: true
    });
    
  } catch (error) {
    console.error('PDF generation error:', error);
    return res.status(500).json({ 
      error: 'Failed to generate PDF',
      message: error instanceof Error ? error.message : 'Unknown error'
    });
  }
}

async function handleEmailGeneration(req: VercelRequest, res: VercelResponse) {
  if (req.method !== 'POST') {
    return res.status(405).json({ error: 'Method not allowed' });
  }

  try {
    const { email, documentData } = req.body;
    
    if (!email) {
      return res.status(400).json({ error: 'Email address is required' });
    }
    
    if (!documentData || !documentData.title) {
      return res.status(400).json({ error: 'Document data is required' });
    }

    // Email functionality would be implemented here
    return res.status(503).json({
      error: 'Email functionality not yet implemented on Vercel',
      message: 'Email sending is currently being set up for Vercel deployment.',
      suggestion: 'Please try the download options instead.'
    });
    
  } catch (error) {
    console.error('Email generation error:', error);
    return res.status(500).json({ 
      error: 'Failed to send email',
      message: error instanceof Error ? error.message : 'Unknown error'
    });
>>>>>>> b4443a6e
  }
}<|MERGE_RESOLUTION|>--- conflicted
+++ resolved
@@ -1,775 +1,3 @@
-<<<<<<< HEAD
-import { NextApiRequest, NextApiResponse } from 'next';
-
-/**
- * Documents API - Routes document generation requests to Python serverless functions
- * 
- * This API replaces child_process.spawn calls with HTTP requests to Python functions
- * for Vercel serverless compatibility.
- */
-
-interface DocumentRequest {
-  title: string;
-  authors: Array<{
-    name: string;
-    affiliation?: string;
-    email?: string;
-    department?: string;
-    organization?: string;
-    city?: string;
-    state?: string;
-    tamilnadu?: string;
-    custom_fields?: Array<{ value: string }>;
-  }>;
-  abstract?: string;
-  keywords?: string;
-  sections?: Array<{
-    title: string;
-    content?: string;
-    contentBlocks?: Array<{
-      type: 'text' | 'image';
-      content?: string;
-      data?: string;
-      caption?: string;
-      size?: string;
-    }>;
-    subsections?: Array<{
-      id: string;
-      title: string;
-      content: string;
-      level?: number;
-      parentId?: string;
-    }>;
-  }>;
-  references?: Array<{
-    authors?: string;
-    title?: string;
-    journal?: string;
-    year?: string;
-    pages?: string;
-  }>;
-}
-
-interface ErrorResponse {
-  success: false;
-  error: string;
-  code?: string;
-  details?: string;
-  suggestion?: string;
-  timestamp: string;
-}
-
-interface SuccessResponse {
-  success: true;
-  message: string;
-  data?: any;
-  metadata?: any;
-}
-
-/**
- * Validate document request data
- */
-function validateDocumentRequest(data: any): { isValid: boolean; error?: string } {
-  if (!data) {
-    return { isValid: false, error: 'Request body is required' };
-  }
-
-  if (!data.title || typeof data.title !== 'string' || !data.title.trim()) {
-    return { isValid: false, error: 'Document title is required' };
-  }
-
-  if (!data.authors || !Array.isArray(data.authors) || data.authors.length === 0) {
-    return { isValid: false, error: 'At least one author is required' };
-  }
-
-  const hasValidAuthor = data.authors.some((author: any) => 
-    author && typeof author.name === 'string' && author.name.trim()
-  );
-
-  if (!hasValidAuthor) {
-    return { isValid: false, error: 'At least one author must have a valid name' };
-  }
-
-  return { isValid: true };
-}
-
-/**
- * Create error response with consistent format
- */
-function createErrorResponse(
-  status: number,
-  code: string,
-  message: string,
-  details?: string,
-  suggestion?: string
-): { status: number; response: ErrorResponse } {
-  return {
-    status,
-    response: {
-      success: false,
-      error: message,
-      code,
-      details,
-      suggestion,
-      timestamp: new Date().toISOString()
-    }
-  };
-}
-
-/**
- * Call Python serverless function via HTTP
- */
-async function callPythonFunction(
-  endpoint: string,
-  data: any,
-  options: {
-    method?: string;
-    headers?: Record<string, string>;
-    timeout?: number;
-  } = {}
-): Promise<Response> {
-  const { method = 'POST', headers = {}, timeout = 30000 } = options;
-  
-  // Get the base URL for internal function calls
-  const baseUrl = process.env.VERCEL_URL 
-    ? `https://${process.env.VERCEL_URL}`
-    : process.env.NODE_ENV === 'development'
-    ? 'http://localhost:3000'
-    : 'https://format-a.vercel.app';
-
-  const url = `${baseUrl}/api/${endpoint}`;
-  
-  console.log(`Calling Python function: ${method} ${url}`);
-  
-  const controller = new AbortController();
-  const timeoutId = setTimeout(() => controller.abort(), timeout);
-  
-  try {
-    const response = await fetch(url, {
-      method,
-      headers: {
-        'Content-Type': 'application/json',
-        'User-Agent': 'Format-A-Internal',
-        ...headers
-      },
-      body: method !== 'GET' ? JSON.stringify(data) : undefined,
-      signal: controller.signal
-    });
-    
-    clearTimeout(timeoutId);
-    return response;
-    
-  } catch (error) {
-    clearTimeout(timeoutId);
-    
-    if (error instanceof Error && error.name === 'AbortError') {
-      throw new Error(`Request timeout after ${timeout}ms`);
-    }
-    
-    throw error;
-  }
-}
-
-/**
- * Handle authentication and request validation
- */
-function validateRequest(req: NextApiRequest): { isValid: boolean; error?: { status: number; response: ErrorResponse } } {
-  // Check request method
-  if (req.method !== 'POST' && req.method !== 'GET') {
-    return {
-      isValid: false,
-      error: createErrorResponse(405, 'METHOD_NOT_ALLOWED', 'Only POST and GET methods are allowed')
-    };
-  }
-
-  // For POST requests, check content type and validate document data
-  if (req.method === 'POST') {
-    const contentType = req.headers['content-type'];
-    if (!contentType || !contentType.includes('application/json')) {
-      return {
-        isValid: false,
-        error: createErrorResponse(400, 'INVALID_CONTENT_TYPE', 'Content-Type must be application/json')
-      };
-    }
-
-    // Validate document data
-    const validation = validateDocumentRequest(req.body);
-    if (!validation.isValid) {
-      return {
-        isValid: false,
-        error: createErrorResponse(400, 'INVALID_DOCUMENT_DATA', validation.error!)
-      };
-    }
-  }
-
-  return { isValid: true };
-}
-
-/**
- * Main document generation handler
- */
-export async function handleDocumentGeneration(req: NextApiRequest, res: NextApiResponse) {
-  const requestId = `doc_${Date.now()}_${Math.random().toString(36).substr(2, 9)}`;
-  
-  console.log(`[${requestId}] Document API request: ${req.method} ${req.url}`);
-  
-  try {
-    // Validate request
-    const validation = validateRequest(req);
-    if (!validation.isValid) {
-      const { status, response } = validation.error!;
-      console.log(`[${requestId}] Request validation failed: ${response.error}`);
-      return res.status(status).json(response);
-    }
-
-    // Extract query parameters
-    const { preview, download, format } = req.query;
-    const isPreview = preview === 'true';
-    const isDownload = download === 'true';
-    const outputFormat = format as string || 'pdf';
-
-    console.log(`[${requestId}] Processing document request - Preview: ${isPreview}, Download: ${isDownload}, Format: ${outputFormat}`);
-
-    // Route to appropriate Python function based on request type
-    let pythonEndpoint: string;
-    let queryParams = '';
-
-    if (outputFormat === 'docx' || req.url?.includes('/docx')) {
-      // Generate DOCX using Python function
-      pythonEndpoint = 'generate-pdf.py';
-      queryParams = '?format=docx';
-    } else {
-      // Generate PDF using Python function
-      pythonEndpoint = 'generate-pdf.py';
-      if (isPreview) {
-        queryParams = '?preview=true';
-      }
-    }
-
-    // Call Python serverless function
-    try {
-      console.log(`[${requestId}] Calling Python function: ${pythonEndpoint}${queryParams}`);
-      
-      const pythonResponse = await callPythonFunction(
-        `${pythonEndpoint}${queryParams}`,
-        req.body,
-        {
-          headers: {
-            'X-Request-ID': requestId,
-            'X-Preview': isPreview ? 'true' : 'false',
-            'X-Download': isDownload ? 'true' : 'false'
-          },
-          timeout: 45000 // 45 second timeout for document generation
-        }
-      );
-
-      console.log(`[${requestId}] Python function response: ${pythonResponse.status} ${pythonResponse.statusText}`);
-
-      // Handle Python function response
-      if (!pythonResponse.ok) {
-        // Try to get error details from Python function
-        let errorMessage = `Python function failed: ${pythonResponse.statusText}`;
-        let errorCode = 'PYTHON_FUNCTION_ERROR';
-        let suggestion = 'Please try again or contact support if the issue persists.';
-
-        try {
-          const errorData = await pythonResponse.json();
-          if (errorData.error) {
-            errorMessage = errorData.error.message || errorData.error;
-            errorCode = errorData.error.code || errorCode;
-            suggestion = errorData.error.suggestion || suggestion;
-          }
-        } catch (e) {
-          console.warn(`[${requestId}] Could not parse Python function error response`);
-        }
-
-        const { status, response } = createErrorResponse(
-          pythonResponse.status,
-          errorCode,
-          errorMessage,
-          `Python function returned ${pythonResponse.status}`,
-          suggestion
-        );
-
-        return res.status(status).json(response);
-      }
-
-      // Handle successful response from Python function
-      const contentType = pythonResponse.headers.get('content-type');
-      
-      if (contentType?.includes('application/json')) {
-        // JSON response (likely for preview or error)
-        const jsonData = await pythonResponse.json();
-        
-        if (isPreview && jsonData.success && jsonData.data) {
-          // Return preview data as JSON
-          console.log(`[${requestId}] Returning preview data`);
-          return res.status(200).json(jsonData);
-        } else {
-          // Handle other JSON responses
-          return res.status(200).json(jsonData);
-        }
-      } else {
-        // Binary response (PDF or DOCX file)
-        const buffer = await pythonResponse.arrayBuffer();
-        const uint8Array = new Uint8Array(buffer);
-        
-        console.log(`[${requestId}] Returning binary file: ${uint8Array.length} bytes, type: ${contentType}`);
-
-        // Set appropriate headers for file download
-        if (contentType?.includes('application/pdf')) {
-          res.setHeader('Content-Type', 'application/pdf');
-          res.setHeader('Content-Disposition', 'attachment; filename="ieee_paper.pdf"');
-        } else if (contentType?.includes('application/vnd.openxmlformats-officedocument.wordprocessingml.document')) {
-          res.setHeader('Content-Type', 'application/vnd.openxmlformats-officedocument.wordprocessingml.document');
-          res.setHeader('Content-Disposition', 'attachment; filename="ieee_paper.docx"');
-        } else {
-          res.setHeader('Content-Type', contentType || 'application/octet-stream');
-        }
-
-        res.setHeader('Content-Length', uint8Array.length);
-        res.setHeader('Access-Control-Allow-Origin', '*');
-        
-        return res.status(200).send(Buffer.from(uint8Array));
-      }
-
-    } catch (pythonError) {
-      console.error(`[${requestId}] Python function call failed:`, pythonError);
-      
-      let errorMessage = 'Failed to generate document';
-      let suggestion = 'Please try again. If the issue persists, the document generation service may be temporarily unavailable.';
-      
-      if (pythonError instanceof Error) {
-        if (pythonError.message.includes('timeout')) {
-          errorMessage = 'Document generation timed out';
-          suggestion = 'The document may be too complex. Try reducing content or splitting into smaller sections.';
-        } else if (pythonError.message.includes('fetch')) {
-          errorMessage = 'Could not connect to document generation service';
-          suggestion = 'Please check your internet connection and try again.';
-        } else {
-          errorMessage = pythonError.message;
-        }
-      }
-
-      const { status, response } = createErrorResponse(
-        500,
-        'DOCUMENT_GENERATION_FAILED',
-        errorMessage,
-        pythonError instanceof Error ? pythonError.stack : String(pythonError),
-        suggestion
-      );
-
-      return res.status(status).json(response);
-    }
-
-  } catch (error) {
-    console.error(`[${requestId}] Unexpected error:`, error);
-    
-    const { status, response } = createErrorResponse(
-      500,
-      'INTERNAL_SERVER_ERROR',
-      'An unexpected error occurred while processing your request',
-      error instanceof Error ? error.stack : String(error),
-      'Please try again. If the issue persists, contact support.'
-    );
-
-    return res.status(status).json(response);
-  }
-}
-
-/**
- * Diagnostic endpoint for Python function troubleshooting
- */
-export async function diagnosticsPythonFunctions(): Promise<{
-  status: 'healthy' | 'degraded' | 'unhealthy';
-  functions: Record<string, any>;
-  timestamp: string;
-  details: string;
-}> {
-  const diagnostics: Record<string, any> = {};
-  let overallStatus: 'healthy' | 'degraded' | 'unhealthy' = 'healthy';
-  const issues: string[] = [];
-
-  try {
-    // Test Python health endpoint
-    try {
-      const healthResponse = await callPythonFunction('health-python.py', {}, { method: 'GET', timeout: 10000 });
-      
-      if (healthResponse.ok) {
-        const healthData = await healthResponse.json();
-        diagnostics.health = {
-          status: 'healthy',
-          data: healthData,
-          response_time: 'OK'
-        };
-      } else {
-        diagnostics.health = {
-          status: 'unhealthy',
-          error: `Health check failed: ${healthResponse.statusText}`,
-          response_time: 'FAILED'
-        };
-        overallStatus = 'unhealthy';
-        issues.push('Python health check failed');
-      }
-    } catch (error) {
-      diagnostics.health = {
-        status: 'unhealthy',
-        error: error instanceof Error ? error.message : String(error),
-        response_time: 'TIMEOUT'
-      };
-      overallStatus = 'unhealthy';
-      issues.push('Python health check timeout');
-    }
-
-    // Test PDF generation function
-    try {
-      const testDoc = {
-        title: 'Test Document',
-        authors: [{ name: 'Test Author' }],
-        abstract: 'Test abstract',
-        sections: [{ title: 'Test Section', content: 'Test content' }]
-      };
-
-      const pdfResponse = await callPythonFunction('generate-pdf.py?preview=true', testDoc, { timeout: 15000 });
-      
-      if (pdfResponse.ok) {
-        diagnostics.pdf_generation = {
-          status: 'healthy',
-          response_time: 'OK'
-        };
-      } else {
-        diagnostics.pdf_generation = {
-          status: 'degraded',
-          error: `PDF generation test failed: ${pdfResponse.statusText}`,
-          response_time: 'FAILED'
-        };
-        if (overallStatus === 'healthy') overallStatus = 'degraded';
-        issues.push('PDF generation test failed');
-      }
-    } catch (error) {
-      diagnostics.pdf_generation = {
-        status: 'unhealthy',
-        error: error instanceof Error ? error.message : String(error),
-        response_time: 'TIMEOUT'
-      };
-      overallStatus = 'unhealthy';
-      issues.push('PDF generation timeout');
-    }
-
-    // Test DOCX to PDF conversion function
-    try {
-      const convertResponse = await callPythonFunction('convert-docx-pdf.py', {}, { method: 'GET', timeout: 10000 });
-      
-      if (convertResponse.ok || convertResponse.status === 400) { // 400 is expected for empty request
-        diagnostics.docx_conversion = {
-          status: 'healthy',
-          response_time: 'OK'
-        };
-      } else {
-        diagnostics.docx_conversion = {
-          status: 'degraded',
-          error: `DOCX conversion test failed: ${convertResponse.statusText}`,
-          response_time: 'FAILED'
-        };
-        if (overallStatus === 'healthy') overallStatus = 'degraded';
-        issues.push('DOCX conversion test failed');
-      }
-    } catch (error) {
-      diagnostics.docx_conversion = {
-        status: 'unhealthy',
-        error: error instanceof Error ? error.message : String(error),
-        response_time: 'TIMEOUT'
-      };
-      overallStatus = 'unhealthy';
-      issues.push('DOCX conversion timeout');
-    }
-
-    return {
-      status: overallStatus,
-      functions: diagnostics,
-      timestamp: new Date().toISOString(),
-      details: issues.length > 0 ? `Issues found: ${issues.join(', ')}` : 'All functions operational'
-    };
-
-  } catch (error) {
-    return {
-      status: 'unhealthy',
-      functions: { error: error instanceof Error ? error.message : String(error) },
-      timestamp: new Date().toISOString(),
-      details: 'Diagnostic check failed'
-    };
-  }
-}
-
-/**
- * Health check endpoint for document generation
- */
-export async function checkDocumentHealth(): Promise<{
-  status: 'healthy' | 'degraded' | 'unhealthy';
-  python_functions: any;
-  timestamp: string;
-}> {
-  try {
-    const healthResponse = await callPythonFunction('health-python.py', {}, { method: 'GET', timeout: 10000 });
-    
-    if (healthResponse.ok) {
-      const healthData = await healthResponse.json();
-      return {
-        status: healthData.status || 'healthy',
-        python_functions: healthData,
-        timestamp: new Date().toISOString()
-      };
-    } else {
-      return {
-        status: 'unhealthy',
-        python_functions: { error: `Health check failed: ${healthResponse.statusText}` },
-        timestamp: new Date().toISOString()
-      };
-    }
-  } catch (error) {
-    return {
-      status: 'unhealthy',
-      python_functions: { error: error instanceof Error ? error.message : String(error) },
-      timestamp: new Date().toISOString()
-    };
-  }
-}
-
-/**
- * Set CORS headers for API responses
- */
-function setCorsHeaders(res: NextApiResponse) {
-  res.setHeader('Access-Control-Allow-Origin', '*');
-  res.setHeader('Access-Control-Allow-Methods', 'GET, POST, PUT, DELETE, OPTIONS');
-  res.setHeader('Access-Control-Allow-Headers', 'Content-Type, Authorization, X-Admin-Token, X-Request-ID');
-  res.setHeader('Access-Control-Allow-Credentials', 'true');
-}
-
-/**
- * Handle authentication for document generation requests
- */
-function authenticateRequest(req: NextApiRequest): { isAuthenticated: boolean; error?: string } {
-  // For now, we'll allow all requests but log them for monitoring
-  // In production, you might want to add proper authentication here
-  
-  const userAgent = req.headers['user-agent'];
-  const origin = req.headers.origin;
-  
-  // Log request for monitoring
-  console.log(`Document API access - Origin: ${origin}, User-Agent: ${userAgent}`);
-  
-  // Block obvious bot requests
-  if (userAgent && (
-    userAgent.includes('bot') || 
-    userAgent.includes('crawler') || 
-    userAgent.includes('spider')
-  )) {
-    return { 
-      isAuthenticated: false, 
-      error: 'Bot requests are not allowed for document generation' 
-    };
-  }
-  
-  return { isAuthenticated: true };
-}
-
-/**
- * Main API handler - routes requests based on path and method
- */
-export default async function handler(req: NextApiRequest, res: NextApiResponse) {
-  // Set CORS headers for all requests
-  setCorsHeaders(res);
-  
-  // Handle preflight OPTIONS requests
-  if (req.method === 'OPTIONS') {
-    return res.status(200).end();
-  }
-  
-  const { path } = req.query;
-  const requestPath = Array.isArray(path) ? path.join('/') : path || '';
-  
-  console.log(`Documents API: ${req.method} ${req.url} - Path: ${requestPath}`);
-  
-  try {
-    // Route based on path
-    switch (requestPath) {
-      case 'health':
-        // Health check endpoint
-        if (req.method !== 'GET') {
-          return res.status(405).json(createErrorResponse(405, 'METHOD_NOT_ALLOWED', 'Only GET method allowed for health check').response);
-        }
-        
-        const healthStatus = await checkDocumentHealth();
-        return res.status(200).json({
-          success: true,
-          data: healthStatus,
-          timestamp: new Date().toISOString()
-        });
-      
-      case 'diagnostics':
-        // Diagnostic endpoint
-        if (req.method !== 'GET') {
-          return res.status(405).json(createErrorResponse(405, 'METHOD_NOT_ALLOWED', 'Only GET method allowed for diagnostics').response);
-        }
-        
-        const diagnostics = await diagnosticsPythonFunctions();
-        return res.status(200).json({
-          success: true,
-          data: diagnostics,
-          timestamp: new Date().toISOString()
-        });
-      
-      case 'generate':
-      case 'docx-to-pdf':
-      case 'docx':
-      case '':
-        // Document generation endpoints
-        
-        // Authenticate request
-        const auth = authenticateRequest(req);
-        if (!auth.isAuthenticated) {
-          return res.status(401).json(createErrorResponse(401, 'UNAUTHORIZED', auth.error!).response);
-        }
-        
-        // Handle document generation
-        return await handleDocumentGeneration(req, res);
-      
-      default:
-        // Unknown path
-        return res.status(404).json(createErrorResponse(404, 'NOT_FOUND', `Path '${requestPath}' not found`).response);
-    }
-    
-  } catch (error) {
-    console.error('Documents API error:', error);
-    
-    const { status, response } = createErrorResponse(
-      500,
-      'INTERNAL_SERVER_ERROR',
-      'An unexpected error occurred',
-      error instanceof Error ? error.stack : String(error),
-      'Please try again. If the issue persists, contact support.'
-    );
-    
-    return res.status(status).json(response);
-  }
-}/**
- * Set
- CORS headers for API responses
- */
-function setCorsHeaders(res: NextApiResponse) {
-  res.setHeader('Access-Control-Allow-Origin', '*');
-  res.setHeader('Access-Control-Allow-Methods', 'GET, POST, PUT, DELETE, OPTIONS');
-  res.setHeader('Access-Control-Allow-Headers', 'Content-Type, Authorization, X-Admin-Token, X-Request-ID');
-  res.setHeader('Access-Control-Allow-Credentials', 'true');
-}
-
-/**
- * Handle authentication for document generation requests
- */
-function authenticateRequest(req: NextApiRequest): { isAuthenticated: boolean; error?: string } {
-  // For now, we'll allow all requests but log them for monitoring
-  // In production, you might want to add proper authentication here
-  
-  const userAgent = req.headers['user-agent'];
-  const origin = req.headers.origin;
-  
-  // Log request for monitoring
-  console.log(`Document API access - Origin: ${origin}, User-Agent: ${userAgent}`);
-  
-  // Block obvious bot requests
-  if (userAgent && (
-    userAgent.includes('bot') || 
-    userAgent.includes('crawler') || 
-    userAgent.includes('spider')
-  )) {
-    return { 
-      isAuthenticated: false, 
-      error: 'Bot requests are not allowed for document generation' 
-    };
-  }
-  
-  return { isAuthenticated: true };
-}
-
-/**
- * Main API handler - routes requests based on path and method
- */
-export default async function handler(req: NextApiRequest, res: NextApiResponse) {
-  // Set CORS headers for all requests
-  setCorsHeaders(res);
-  
-  // Handle preflight OPTIONS requests
-  if (req.method === 'OPTIONS') {
-    return res.status(200).end();
-  }
-  
-  const { path } = req.query;
-  const requestPath = Array.isArray(path) ? path.join('/') : path || '';
-  
-  console.log(`Documents API: ${req.method} ${req.url} - Path: ${requestPath}`);
-  
-  try {
-    // Route based on path
-    switch (requestPath) {
-      case 'health':
-        // Health check endpoint
-        if (req.method !== 'GET') {
-          return res.status(405).json(createErrorResponse(405, 'METHOD_NOT_ALLOWED', 'Only GET method allowed for health check').response);
-        }
-        
-        const healthStatus = await checkDocumentHealth();
-        return res.status(200).json({
-          success: true,
-          data: healthStatus,
-          timestamp: new Date().toISOString()
-        });
-      
-      case 'diagnostics':
-        // Diagnostic endpoint
-        if (req.method !== 'GET') {
-          return res.status(405).json(createErrorResponse(405, 'METHOD_NOT_ALLOWED', 'Only GET method allowed for diagnostics').response);
-        }
-        
-        const diagnostics = await diagnosticsPythonFunctions();
-        return res.status(200).json({
-          success: true,
-          data: diagnostics,
-          timestamp: new Date().toISOString()
-        });
-      
-      case 'generate':
-      case 'docx-to-pdf':
-      case 'docx':
-      case '':
-        // Document generation endpoints
-        
-        // Authenticate request
-        const auth = authenticateRequest(req);
-        if (!auth.isAuthenticated) {
-          return res.status(401).json(createErrorResponse(401, 'UNAUTHORIZED', auth.error!).response);
-        }
-        
-        // Handle document generation
-        return await handleDocumentGeneration(req, res);
-      
-      default:
-        // Unknown path
-        return res.status(404).json(createErrorResponse(404, 'NOT_FOUND', `Path '${requestPath}' not found`).response);
-    }
-    
-  } catch (error) {
-    console.error('Documents API error:', error);
-    
-    const { status, response } = createErrorResponse(
-      500,
-      'INTERNAL_SERVER_ERROR',
-      'An unexpected error occurred',
-      error instanceof Error ? error.stack : String(error),
-      'Please try again. If the issue persists, contact support.'
-    );
-    
-    return res.status(status).json(response);
-=======
 import { VercelRequest, VercelResponse } from '@vercel/node';
 
 export default async function handler(req: VercelRequest, res: VercelResponse) {
@@ -862,10 +90,12 @@
 
     // PDF generation is not available on Vercel due to Python dependencies
     return res.status(503).json({
-      error: 'PDF generation not available on Vercel',
-      message: 'PDF preview is not available on this deployment due to serverless limitations.',
-      suggestion: 'Perfect IEEE formatting is available via Word download - the DOCX file contains identical formatting to what you see on localhost! Use the Download Word button above.',
-      isVercel: true
+      success: false,
+      error: "PDF generation is temporarily unavailable",
+      message: "PDF generation is not available on this deployment due to serverless limitations. Perfect IEEE formatting is available via Word download - the DOCX file contains identical formatting!",
+      suggestion: "Use the Download Word button above.",
+      code: "PDF_UNAVAILABLE_SERVERLESS",
+      fallback: "docx"
     });
     
   } catch (error) {
@@ -906,6 +136,5 @@
       error: 'Failed to send email',
       message: error instanceof Error ? error.message : 'Unknown error'
     });
->>>>>>> b4443a6e
   }
 }